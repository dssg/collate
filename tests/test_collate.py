#!/usr/bin/env python
# -*- coding: utf-8 -*-

"""
test_collate
----------------------------------

Unit tests for `collate` module.
"""

import pytest
from collate import collate

def test_aggregate():
    agg = collate.Aggregate("*", "count")
    assert str(list(agg.get_columns())[0]) == "count(*)"

def test_aggregate_when():
    agg = collate.Aggregate("1", "count")
    assert str(list(agg.get_columns(when="date < '2012-01-01'"))[0]) == (
            "count(CASE WHEN date < '2012-01-01' THEN 1 END)")

def test_ordered_aggregate():
    agg = collate.Aggregate("", "mode", "x")
    assert str(list(agg.get_columns())[0]) == "mode() WITHIN GROUP (ORDER BY x)"

def test_ordered_aggregate_when():
    agg = collate.Aggregate("", "mode", "x")
    assert str(list(agg.get_columns(when="date < '2012-01-01'"))[0]) == (
            "mode() WITHIN GROUP (ORDER BY CASE WHEN date < '2012-01-01' THEN x END)")

def test_aggregate_tuple_quantity():
    agg = collate.Aggregate(("x","y"), "corr")
    assert str(list(agg.get_columns())[0]) == "corr(x, y)"

def test_aggregate_tuple_quantity_when():
    agg = collate.Aggregate(("x","y"), "corr")
    assert str(list(agg.get_columns(when="date < '2012-01-01'"))[0]) == (
            "corr(CASE WHEN date < '2012-01-01' THEN x END, "
            "CASE WHEN date < '2012-01-01' THEN y END)")

<<<<<<< HEAD
def test_aggregate_div():
    n = collate.Aggregate("x", "sum")
    d = collate.Aggregate("1", "count")
    m = collate.Aggregate("y", "avg")

    assert str(list((n/d + m).get_columns())[0]) == "((sum(x)*1.0 / count(1)) + avg(y))"
=======
def test_aggregate_format_kwargs():
    agg = collate.Aggregate("'{collate_date}' - date", "min")
    assert str(list(agg.get_columns(format_kwargs={"collate_date":"2012-01-01"}))[0]) == (
            "min('2012-01-01' - date)")

def test_aggregation_table_name_no_schema():
    # no schema
    assert collate.Aggregation([], from_obj='source', groups=[])\
            .get_table_name() == '"source_aggregation"'

    # prefix
    assert collate.Aggregation([], from_obj='source', prefix="mysource",
            groups=[])\
            .get_table_name() == '"mysource_aggregation"'

    # schema
    assert collate.Aggregation([], from_obj='source', schema='schema',
            groups=[])\
            .get_table_name() == '"schema"."source_aggregation"'

def test_distinct():
    assert str(list(collate.Aggregate("distinct x", "count").get_columns())[0]) == "count(distinct x)"

    assert str(list(collate.Aggregate("distinct x", "count").get_columns(when="date < '2012-01-01'"))[0]) == "count(distinct CASE WHEN date < '2012-01-01' THEN x END)"

    assert str(list(collate.Aggregate("distinct(x)", "count").get_columns(when="date < '2012-01-01'"))[0]) == "count(distinct CASE WHEN date < '2012-01-01' THEN (x) END)"

    assert str(list(collate.Aggregate("distinct(x,y)", "count").get_columns(when="date < '2012-01-01'"))[0]) == "count(distinct CASE WHEN date < '2012-01-01' THEN (x,y) END)"
>>>>>>> 5a6033af
<|MERGE_RESOLUTION|>--- conflicted
+++ resolved
@@ -39,14 +39,13 @@
             "corr(CASE WHEN date < '2012-01-01' THEN x END, "
             "CASE WHEN date < '2012-01-01' THEN y END)")
 
-<<<<<<< HEAD
 def test_aggregate_div():
     n = collate.Aggregate("x", "sum")
     d = collate.Aggregate("1", "count")
     m = collate.Aggregate("y", "avg")
 
     assert str(list((n/d + m).get_columns())[0]) == "((sum(x)*1.0 / count(1)) + avg(y))"
-=======
+
 def test_aggregate_format_kwargs():
     agg = collate.Aggregate("'{collate_date}' - date", "min")
     assert str(list(agg.get_columns(format_kwargs={"collate_date":"2012-01-01"}))[0]) == (
@@ -74,5 +73,4 @@
 
     assert str(list(collate.Aggregate("distinct(x)", "count").get_columns(when="date < '2012-01-01'"))[0]) == "count(distinct CASE WHEN date < '2012-01-01' THEN (x) END)"
 
-    assert str(list(collate.Aggregate("distinct(x,y)", "count").get_columns(when="date < '2012-01-01'"))[0]) == "count(distinct CASE WHEN date < '2012-01-01' THEN (x,y) END)"
->>>>>>> 5a6033af
+    assert str(list(collate.Aggregate("distinct(x,y)", "count").get_columns(when="date < '2012-01-01'"))[0]) == "count(distinct CASE WHEN date < '2012-01-01' THEN (x,y) END)"